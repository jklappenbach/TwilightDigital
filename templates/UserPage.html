--- conflicted
+++ resolved
@@ -215,42 +215,9 @@
                                 <th scope="col" style="padding:8px 4px;">Description</th>
                             </tr>
                         </thead>
-<<<<<<< HEAD
-                        <tbody>
-                {% if feed and feed|length > 0 %}
-                    {% for item in feed %}
-                        {% set url = item.content_url or item.url or item.link or ('/events/' ~ (item.event_id or '')) %}
-                        {% set title = item.title or item.name or ('Untitled ' ~ loop.index) %}
-                        {% set raw_desc = item.body or item.description or '' %}
-                        {% set desc = raw_desc[:100] %}
-                        {% set thumb = item.thumbnail_url or item.thumbnail or item.thumb_url or '' %}
-                        {% set idval = item.feed_id or item.field_id or item.id or item.event_id or item.record_id or '' %}
-                        {% set dt = item.date_time or item.datetime or item.date or '' %}
-                        {% set viewed = item.viewed if item.viewed is not none else '' %}
-                            <tr class="feed-item" data-id="{{ idval }}" data-title="{{ title }}" data-desc="{{ desc }}"
-                                    data-date="{{ dt }}" data-viewed="{{ viewed }}" style="height:48px; border-bottom:1px solid rgba(255,255,255,0.05);">
-                                <td class="checkbox-cell" style="text-align:center; padding:4px; vertical-align:middle;">
-                                    <input type="checkbox" class="select-box" onclick="event.stopPropagation();"/>
-                                </td>
-                                <td class="date-cell" style="padding:4px; vertical-align:middle; font-size:14px; white-space:nowrap;">{{ dt }}</td>
-                                <td class="title-cell" style="padding:4px; vertical-align:middle;">
-                                    <a href="{{ url }}">
-                                        <div style="display:flex; align-items:center; gap:8px; min-width:0;">
-                                            <img class="thumb" src="{{ url_for('static', filename='{{ thumb }}') }}" alt="" style="width:32px; height:32px; object-fit:cover; border-radius:4px; flex-shrink:0;"/>
-                                            <div class="title" style="white-space:nowrap; overflow:hidden; text-overflow:ellipsis; font-weight:500;">{{ title }}</div>
-                                        </div>
-                                    </a>
-                                </td>
-                                <td class="desc-cell" style="padding:4px; vertical-align:middle; font-size:14px; color:rgba(255,255,255,0.8);">{{ desc }}</td>
-                            </tr>
-                    {% endfor %}
-                {% endif %}
-                         </tbody>
-=======
                         <tbody id="feedTbody">
                             <!-- Feed rows rendered dynamically -->
                         </tbody>
->>>>>>> 2536fd06
                     </table>
                 </div>
                 <div class="panel-footer">
@@ -565,6 +532,7 @@
                 return box ? (box.checked ? 1 : 0) : 0;
             }
             if (key === 'date') {
+                // Prefer ISO date in data-date
                 const t = Date.parse(row.dataset.date || '');
                 return isNaN(t) ? 0 : t;
             }
@@ -585,6 +553,7 @@
                 }
             });
 
+            // aria-sort for accessibility
             const ths = {
                 selected: document.getElementById('th-select'),
                 date: document.getElementById('th-date'),
@@ -608,12 +577,14 @@
                 const bv = getSortValue(b, sortState.key);
                 if (av < bv) return -1 * sortState.dir;
                 if (av > bv) return 1 * sortState.dir;
+                // tie-breaker by title asc
                 const at = (a.dataset.title || '').toLowerCase();
                 const bt = (b.dataset.title || '').toLowerCase();
                 if (at < bt) return -1;
                 if (at > bt) return 1;
                 return 0;
             });
+            // Append in new order
             rows.forEach(r => tbody.appendChild(r));
             updateSortArrows();
         }
@@ -632,9 +603,10 @@
         function renderPage() {
             const matches = visibleMatches();
             const total = matches.length;
-            const pages = Math.max(1, Math.ceil(total / 20));
+            const pages = Math.max(1, Math.ceil(total / PAGE_SIZE));
             currentPage = Math.min(currentPage, pages - 1);
 
+            // Hide all first
             allItems().forEach(el => el.style.display = 'none');
 
             const start = currentPage * 20;
@@ -654,7 +626,7 @@
 
         function selectAllVisible() {
             const matches = visibleMatches();
-            const start = currentPage * 20;
+            const start = currentPage * PAGE_SIZE;
             const end = start + 20;
             matches.slice(start, end).forEach(el => {
                 const box = el.querySelector('.select-box');
@@ -709,6 +681,7 @@
             applyFilter();
         }
 
+        // Event bindings
         applyFilterBtn.addEventListener('click', applyFilter);
         filterInput.addEventListener('keydown', (e) => {
             if (e.key === 'Enter') applyFilter();
@@ -723,7 +696,7 @@
 
         nextBtn.addEventListener('click', () => {
             const total = visibleMatches().length;
-            const pages = Math.max(1, Math.ceil(total / 20));
+            const pages = Math.max(1, Math.ceil(total / PAGE_SIZE));
             if (currentPage < pages - 1) {
                 currentPage += 1;
                 renderPage();
@@ -736,8 +709,8 @@
 
         headerSelectAll.addEventListener('change', () => {
             const matches = visibleMatches();
-            const start = currentPage * 20;
-            const end = start + 20;
+            const start = currentPage * PAGE_SIZE;
+            const end = start + PAGE_SIZE;
             const check = headerSelectAll.checked;
             matches.slice(start, end).forEach(el => {
                 const box = el.querySelector('.select-box');
